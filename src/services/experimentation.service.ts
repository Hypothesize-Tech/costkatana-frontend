--- conflicted
+++ resolved
@@ -245,11 +245,7 @@
      */
     static async createFineTuningProject(project: Omit<FineTuningProject, 'id'>): Promise<FineTuningProject> {
         const response = await apiClient.post('/experimentation/fine-tuning-projects', project);
-<<<<<<< HEAD
-        return response.data.data || response.data;
-=======
-        return response.data.data.project;
->>>>>>> 9287bd93
+        return response.data.data || response.data;
     }
 
     static async getFineTuningProjects(): Promise<{
@@ -266,11 +262,7 @@
         };
     }> {
         const response = await apiClient.get('/experimentation/fine-tuning-projects');
-<<<<<<< HEAD
-        return response.data.data || response.data;
-=======
-        return response.data.data;
->>>>>>> 9287bd93
+        return response.data.data || response.data;
     }
 
     static async getFineTuningAnalysis(projectId: string): Promise<FineTuningAnalysis> {
@@ -319,7 +311,6 @@
     /**
      * Utility Methods
      */
-<<<<<<< HEAD
     static async getAvailableModels(): Promise<Array<{
         provider: string;
         model: string;
@@ -337,24 +328,6 @@
         const response = await apiClient.get('/experimentation/available-models');
         // Handle the wrapped response format from backend  
         return response.data.data || response.data;
-=======
-    static async getAvailableModels(): Promise<{
-        models: Array<{
-            provider: string;
-            model: string;
-            pricing: {
-                input: number;
-                output: number;
-                unit: string;
-            };
-            capabilities: string[];
-            contextWindow: number;
-        }>;
-        totalModels: number;
-    }> {
-        const response = await apiClient.get('/experimentation/available-models');
-        return response.data.data;
->>>>>>> 9287bd93
     }
 
     static async estimateExperimentCost(request: {
