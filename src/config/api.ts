// src/config/api.ts
import axios, { AxiosInstance, InternalAxiosRequestConfig, AxiosResponse, AxiosError } from 'axios';
import { authService } from '../services/auth.service';

const API_URL = import.meta.env.VITE_API_URL || 'http://localhost:8000'

// Create standard axios instance
const api: AxiosInstance = axios.create({
    baseURL: `${API_URL}/api`,
<<<<<<< HEAD
    timeout: 1200000, // Increased to 60 seconds
=======
    timeout: 60000, // Increased to 60 seconds
    withCredentials: true, // Include cookies in requests
>>>>>>> 278dad4b
    headers: {
        'Content-Type': 'application/json',
    },
});

// Create chat-specific instance with longer timeout for complex queries
const chatApi: AxiosInstance = axios.create({
    baseURL: `${API_URL}/api`,
<<<<<<< HEAD
    timeout: 1200000, // 2 minutes timeout for chat operations
=======
    timeout: 120000, // 2 minutes timeout for chat operations
    withCredentials: true, // Include cookies in requests
>>>>>>> 278dad4b
    headers: {
        'Content-Type': 'application/json',
    },
});

// Create optimized instance for analytics operations (shorter timeout, faster failure)
const analyticsApi: AxiosInstance = axios.create({
    baseURL: `${API_URL}/api`,
<<<<<<< HEAD
    timeout: 1500000, // 15 seconds timeout for analytics
=======
    timeout: 15000, // 15 seconds timeout for analytics
    withCredentials: true, // Include cookies in requests
>>>>>>> 278dad4b
    headers: {
        'Content-Type': 'application/json',
    },
});

// Create instance for long-running operations with longer timeout
const longRunningApi: AxiosInstance = axios.create({
    baseURL: `${API_URL}/api`,
<<<<<<< HEAD
    timeout: 2500000, // 25 seconds for forecasting operations
=======
    timeout: 25000, // 25 seconds for forecasting operations
    withCredentials: true, // Include cookies in requests
>>>>>>> 278dad4b
    headers: {
        'Content-Type': 'application/json',
    },
});

// Function to add auth interceptors to an axios instance
const addAuthInterceptors = (instance: AxiosInstance) => {
    // Request interceptor to add auth token
    instance.interceptors.request.use(
        (config: InternalAxiosRequestConfig) => {
            const token = authService.getToken();
            if (token && config.headers) {
                config.headers.Authorization = `Bearer ${token}`;
            }
            return config;
        },
        (error: AxiosError) => {
            return Promise.reject(error);
        }
    );

    // Response interceptor to handle auth errors
    instance.interceptors.response.use(
        (response: AxiosResponse) => {
            return response;
        },
        async (error: AxiosError) => {
            if (error.response?.status === 401) {
<<<<<<< HEAD
                // Don't auto-logout for MFA-related endpoints or logout endpoint
                const url = error.config?.url || '';
                const isMFAEndpoint = url.includes('/mfa/') || url.includes('/auth/login');
                const isLogoutEndpoint = url.includes('/auth/logout');
                
                if (!isMFAEndpoint && !isLogoutEndpoint) {
                    // Clear auth state without making API call to avoid infinite loop
                    localStorage.removeItem("access_token");
                    localStorage.removeItem("refresh_token");
                    localStorage.removeItem("user");
                    
                    // Use React Router navigation instead of hard refresh
=======
                const url = error.config?.url || '';
                const isMFAEndpoint = url.includes('/mfa/') || url.includes('/auth/login');
                const isRefreshEndpoint = url.includes('/auth/refresh');
                
                // Don't auto-logout for MFA-related endpoints or refresh endpoint
                if (!isMFAEndpoint && !isRefreshEndpoint) {
                    // Try to refresh token first
                    try {
                        const refreshToken = authService.getRefreshToken();
                        if (refreshToken) {
                            await authService.refreshToken();
                            // Retry the original request with new token
                            if (error.config) {
                                const newToken = authService.getToken();
                                if (newToken && error.config.headers) {
                                    error.config.headers.Authorization = `Bearer ${newToken}`;
                                }
                                return instance.request(error.config);
                            }
                        }
                    } catch (refreshError) {
                        // Refresh failed, clear auth and redirect
                        authService.logout();
                        // Use a more gentle redirect that works with React Router
                        if (window.location.pathname !== '/login') {
                            window.location.href = '/login';
                        }
                    }
                } else if (isRefreshEndpoint) {
                    // If refresh endpoint returns 401, the refresh token is invalid
                    // Clear auth and redirect to login
                    authService.logout();
>>>>>>> 278dad4b
                    if (window.location.pathname !== '/login') {
                        window.location.href = '/login';
                    }
                }
            }
            return Promise.reject(error);
        }
    );
};

// Apply interceptors to all instances
addAuthInterceptors(api);
addAuthInterceptors(chatApi);
addAuthInterceptors(analyticsApi);
addAuthInterceptors(longRunningApi);

// Export both default and named exports for compatibility
export const apiClient = api;
export const API_BASE_URL = API_URL;
export const chatApiClient = chatApi; // For chat operations with longer timeout
export const analyticsApiClient = analyticsApi; // For analytics operations with shorter timeout
export const longRunningApiClient = longRunningApi; // For forecasting and heavy operations

export default api;<|MERGE_RESOLUTION|>--- conflicted
+++ resolved
@@ -7,12 +7,8 @@
 // Create standard axios instance
 const api: AxiosInstance = axios.create({
     baseURL: `${API_URL}/api`,
-<<<<<<< HEAD
-    timeout: 1200000, // Increased to 60 seconds
-=======
     timeout: 60000, // Increased to 60 seconds
     withCredentials: true, // Include cookies in requests
->>>>>>> 278dad4b
     headers: {
         'Content-Type': 'application/json',
     },
@@ -21,12 +17,8 @@
 // Create chat-specific instance with longer timeout for complex queries
 const chatApi: AxiosInstance = axios.create({
     baseURL: `${API_URL}/api`,
-<<<<<<< HEAD
-    timeout: 1200000, // 2 minutes timeout for chat operations
-=======
     timeout: 120000, // 2 minutes timeout for chat operations
     withCredentials: true, // Include cookies in requests
->>>>>>> 278dad4b
     headers: {
         'Content-Type': 'application/json',
     },
@@ -35,12 +27,8 @@
 // Create optimized instance for analytics operations (shorter timeout, faster failure)
 const analyticsApi: AxiosInstance = axios.create({
     baseURL: `${API_URL}/api`,
-<<<<<<< HEAD
-    timeout: 1500000, // 15 seconds timeout for analytics
-=======
     timeout: 15000, // 15 seconds timeout for analytics
     withCredentials: true, // Include cookies in requests
->>>>>>> 278dad4b
     headers: {
         'Content-Type': 'application/json',
     },
@@ -49,12 +37,8 @@
 // Create instance for long-running operations with longer timeout
 const longRunningApi: AxiosInstance = axios.create({
     baseURL: `${API_URL}/api`,
-<<<<<<< HEAD
-    timeout: 2500000, // 25 seconds for forecasting operations
-=======
     timeout: 25000, // 25 seconds for forecasting operations
     withCredentials: true, // Include cookies in requests
->>>>>>> 278dad4b
     headers: {
         'Content-Type': 'application/json',
     },
@@ -83,20 +67,6 @@
         },
         async (error: AxiosError) => {
             if (error.response?.status === 401) {
-<<<<<<< HEAD
-                // Don't auto-logout for MFA-related endpoints or logout endpoint
-                const url = error.config?.url || '';
-                const isMFAEndpoint = url.includes('/mfa/') || url.includes('/auth/login');
-                const isLogoutEndpoint = url.includes('/auth/logout');
-                
-                if (!isMFAEndpoint && !isLogoutEndpoint) {
-                    // Clear auth state without making API call to avoid infinite loop
-                    localStorage.removeItem("access_token");
-                    localStorage.removeItem("refresh_token");
-                    localStorage.removeItem("user");
-                    
-                    // Use React Router navigation instead of hard refresh
-=======
                 const url = error.config?.url || '';
                 const isMFAEndpoint = url.includes('/mfa/') || url.includes('/auth/login');
                 const isRefreshEndpoint = url.includes('/auth/refresh');
@@ -129,7 +99,6 @@
                     // If refresh endpoint returns 401, the refresh token is invalid
                     // Clear auth and redirect to login
                     authService.logout();
->>>>>>> 278dad4b
                     if (window.location.pathname !== '/login') {
                         window.location.href = '/login';
                     }
